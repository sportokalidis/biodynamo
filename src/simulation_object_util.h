--- conflicted
+++ resolved
@@ -8,11 +8,8 @@
 #include <vector>
 #include "backend.h"
 #include "macros.h"
-<<<<<<< HEAD
 #include "resource_manager.h"
-=======
 #include "root_util.h"
->>>>>>> 14bdc677
 #include "type_util.h"
 
 namespace bdm {
