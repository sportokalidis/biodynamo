<<<<<<< HEAD
# cx3d-cpp
A port of Cortex 3D (Cx3D) to C++ to support HPC
=======
# BioDynaMo
Based on Cortex 3D (Cx3D)
>>>>>>> 58cf51fd

[![Build Status](https://travis-ci.org/breitwieser/cx3d-cpp.svg?branch=master)](https://travis-ci.org/breitwieser/cx3d-cpp)

##Introduction:

<<<<<<< HEAD
The brain is an extremely complex system, consisting of approximately 100 billion neurons that are connected to one another. The way these neurons are structured allows for very efficient and robust function. For example, human face recognition outperforms any currently available machine algorithm. One way to better understand this complex structure is to elucidate how it arises during development. The improvements in computing technology in the last few years have made it possible to use large-scale computer simulations to investigate such developmental processes. However, the appropriate software that can fully exploit the potentials of the state-of-the-art hardware remains to be implemented.
A currently available software solution to simulate neural development is Cx3D. <https://www.ini.uzh.ch/~amw/seco/cx3d/>. However, this software is Java-based, and not ideal for high-performance computing (HPC). In order to adapt Cx3D to support HPC, a software that has similar functionalities as Cx3D but is coded in C++ is needed.

### Installation

This project is developed within a linux environment. To build cx3d-cpp you need the following software packages
installed on your computer - the tested version number is in parenthesis.

* JDK       (openjdk 1.8.0.51)
* Maven     (3.0.5)
* CMake     (2.8.11)
* SWIG      (3.0.7)
* libGMP    (6.0.0-11)
* Doxygen   (1.8.5-3) only if you want to build the documentation

The C++ build process is fully integrated into the maven build lifecycle. Before the Java classes are compiled, the 
native library is compiled and SWIG generates the needed wrapper code.

In order to obtain the code, build and run the tests just execute the following commands in your terminal:

```bash
git clone https://github.com/breitwieser/cx3d-cpp.git
cd cx3d-cpp
mvn clean test
```

###Build C++ Documentation

To build the Doxygen documentation for the native C++ classes, execute the following command. After completion open doc/html/index.html in your browser.

```bash
cd cmake && ./build.sh && make doc
```
=======
The brain is an extremely complex system, consisting of approximately 100 billion neurons
that are connected to one another. The way these neurons are structured allows for very
efficient and robust function. For example, human face recognition outperforms any currently
available machine algorithm. One way to better understand this complex structure is to
elucidate how it arises during development. The improvements in computing technology in
the last few years have made it possible to use large-scale computer simulations to
investigate such developmental processes. However, the appropriate software that can fully
exploit the potentials of the state-of-the-art hardware remains to be implemented.

A currently available software solution to simulate neural development is Cx3D,
<https://www.ini.uzh.ch/~amw/seco/cx3d/>. However, this software is Java-based, and not
ideal for high-performance computing (HPC). In order to adapt Cx3D to support HPC, a
software that has similar functionalities as Cx3D but is coded in C++ is needed.
>>>>>>> 58cf51fd
<|MERGE_RESOLUTION|>--- conflicted
+++ resolved
@@ -1,50 +1,10 @@
-<<<<<<< HEAD
-# cx3d-cpp
-A port of Cortex 3D (Cx3D) to C++ to support HPC
-=======
 # BioDynaMo
 Based on Cortex 3D (Cx3D)
->>>>>>> 58cf51fd
 
 [![Build Status](https://travis-ci.org/breitwieser/cx3d-cpp.svg?branch=master)](https://travis-ci.org/breitwieser/cx3d-cpp)
 
 ##Introduction:
 
-<<<<<<< HEAD
-The brain is an extremely complex system, consisting of approximately 100 billion neurons that are connected to one another. The way these neurons are structured allows for very efficient and robust function. For example, human face recognition outperforms any currently available machine algorithm. One way to better understand this complex structure is to elucidate how it arises during development. The improvements in computing technology in the last few years have made it possible to use large-scale computer simulations to investigate such developmental processes. However, the appropriate software that can fully exploit the potentials of the state-of-the-art hardware remains to be implemented.
-A currently available software solution to simulate neural development is Cx3D. <https://www.ini.uzh.ch/~amw/seco/cx3d/>. However, this software is Java-based, and not ideal for high-performance computing (HPC). In order to adapt Cx3D to support HPC, a software that has similar functionalities as Cx3D but is coded in C++ is needed.
-
-### Installation
-
-This project is developed within a linux environment. To build cx3d-cpp you need the following software packages
-installed on your computer - the tested version number is in parenthesis.
-
-* JDK       (openjdk 1.8.0.51)
-* Maven     (3.0.5)
-* CMake     (2.8.11)
-* SWIG      (3.0.7)
-* libGMP    (6.0.0-11)
-* Doxygen   (1.8.5-3) only if you want to build the documentation
-
-The C++ build process is fully integrated into the maven build lifecycle. Before the Java classes are compiled, the 
-native library is compiled and SWIG generates the needed wrapper code.
-
-In order to obtain the code, build and run the tests just execute the following commands in your terminal:
-
-```bash
-git clone https://github.com/breitwieser/cx3d-cpp.git
-cd cx3d-cpp
-mvn clean test
-```
-
-###Build C++ Documentation
-
-To build the Doxygen documentation for the native C++ classes, execute the following command. After completion open doc/html/index.html in your browser.
-
-```bash
-cd cmake && ./build.sh && make doc
-```
-=======
 The brain is an extremely complex system, consisting of approximately 100 billion neurons
 that are connected to one another. The way these neurons are structured allows for very
 efficient and robust function. For example, human face recognition outperforms any currently
@@ -57,5 +17,4 @@
 A currently available software solution to simulate neural development is Cx3D,
 <https://www.ini.uzh.ch/~amw/seco/cx3d/>. However, this software is Java-based, and not
 ideal for high-performance computing (HPC). In order to adapt Cx3D to support HPC, a
-software that has similar functionalities as Cx3D but is coded in C++ is needed.
->>>>>>> 58cf51fd
+software that has similar functionalities as Cx3D but is coded in C++ is needed.