--- conflicted
+++ resolved
@@ -22,14 +22,12 @@
     - name: Install dependencies
       run: |
         export HOMEBREW_NO_INSTALLED_DEPENDENTS_CHECK=1
-<<<<<<< HEAD
-        brew install libomp open-mpi python@3.9 wget ninja qt@5 libgit2
-=======
+
         # GHA macOS: unpin CMake to fix Homebrew conflict (actions/runner-images#12912)
         brew uninstall --force cmake || true
         brew untap local/pinned || true
         brew install libomp open-mpi python@3.9 wget cmake ninja qt@5 libgit2
->>>>>>> dba3eeee
+
 
         wget https://cmake.org/files/v3.24/cmake-3.24.1-macos-universal.tar.gz
         tar -xzf cmake-3.24.1-macos-universal.tar.gz
